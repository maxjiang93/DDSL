import torch
import numpy as np
from math import factorial
import os


def fftfreqs(res, dtype=torch.float32, exact=True):
    """
    Helper function to return frequency tensors
    :param res: n_dims int tuple of number of frequency modes
    :return:
    """

    n_dims = len(res)
    freqs = []
    for dim in range(n_dims - 1):
        r_ = res[dim]
        freq = np.fft.fftfreq(r_, d=1/r_)
        freqs.append(torch.tensor(freq, dtype=dtype))
    r_ = res[-1]
    if exact:
        freqs.append(torch.tensor(np.fft.rfftfreq(r_, d=1/r_), dtype=dtype))
    else:
        freqs.append(torch.tensor(np.fft.rfftfreq(r_, d=1/r_)[:-1], dtype=dtype))
    omega = torch.meshgrid(freqs)
    omega = list(omega)
    omega = torch.stack(omega, dim=-1)

    return omega

def construct_B(V, E):
    """
    Construct B matrix for Cayley-Menger Determinant
    :param V: vertex tensor. float tensor of shape (n_vertex, n_dims)
    :param E: element tensor. int tensor of shape (n_elem, j+1)
    :return: B: B matrix of shape (n_elem, j+2, j+2)
    """
    ne = E.shape[0]
    j = E.shape[1]-1
    P = V[E]
    
    B = torch.zeros(ne, j+2, j+2, device=V.device, dtype=V.dtype)
    B[:, :, 0] = 1
    B[:, 0, :] = 1
    for r in range(1, j+2):
        for c in range(r+1, j+2):
            B[:, r, c] = torch.sum((P[:, r-1] - P[:, c-1]) ** 2, dim=-1)
            B[:, c, r] = B[:, r, c]
    B[:, 0, 0] = 0
    
    return B

def construct_B_batch(P):
    """
    Construct B matrix for Cayley-Menger Determinant from P (i.e., V[E]) matrix
    :param P: point tensor. float tensor of shape (n_elem, j+1, n_dims)
    :return: B: B matrix of shape (n_elem, j+2, j+2)
    """
    ne = P.shape[0]
    j = P.shape[1]-1
    
    B = torch.zeros(ne, j+2, j+2, device=P.device, dtype=P.dtype)
    B[:, :, 0] = 1
    B[:, 0, :] = 1
    for r in range(1, j+2):
        for c in range(r+1, j+2):
            B[:, r, c] = torch.sum((P[:, r-1] - P[:, c-1]) ** 2, dim=-1)
            B[:, c, r] = B[:, r, c]
    B[:, 0, 0] = 0
    
    return B

def simplex_content(V, E, signed=False):
    """
    Compute the content of simplices in a simplicial complex
    :param V: vertex tensor. float tensor of shape (n_vertex, n_dims)
    :param E: element tensor. int tensor of shape (n_elem, j+1)
    :param signed: bool denoting whether to calculate signed content or unsigned content
    :return: vol: volume of the simplex
    """
    ne = E.shape[0]
    nd = V.shape[1]
    j = E.shape[1]-1
    P = V[E]
    if not signed:
        B = construct_B(V, E) # construct Cayley-Menger matrix
        vol2 = (-1)**(j+1) / (2**j) / (factorial(j)**2) * batch_det(B)
        neg_mask = torch.sum(vol2 < 0)
        if torch.sum(neg_mask) > 0:
            vol2[neg_mask] = 0
            print("[!]Warning: zeroing {0} small negative number".format(torch.sum(neg_mask).item()))
        vol =torch.sqrt(vol2)
    else:
        assert(j == nd)
        # matrix determinant
        mat = P[:, :-1] - P[:, -1:]
        vol = batch_det(mat) / factorial(j)

    return vol.unsqueeze(-1)

def permute_seq(i, len):
    """
    Permute the ordering of integer sequences
    """
    assert(i<len)
    return list(range(i, len)) + list(range(0, i))

def coalesce_update(update_ind, update_val, output_shape):
    """
    Coalesce update values for batched scenario
    :param update_ind: indices for batched Ei matrix
    :param update_val: update values to be massaged into output shape
    :param output_shape: desired output shape
    """
    dev = update_val.device
    b = update_ind.shape[0]
    n_dims = output_shape[1]
    n_pts = len(update_ind.view(-1))

    rid = update_ind.unsqueeze(-1).repeat(1,1,n_dims).view(-1)
    cid = torch.LongTensor(list(range(n_dims)) * n_pts).to(dev)
    ind = torch.stack([rid, cid], dim=0)
    val = update_val.view(-1)
    if update_val.dtype is torch.float32:
        update_val_coalesced = torch.sparse.FloatTensor(ind, val, output_shape).coalesce().to_dense()
    elif update_val.dtype is torch.float64:
        update_val_coalesced = torch.sparse.DoubleTensor(ind, val, output_shape).coalesce().to_dense()
    else:
        print("ERROR: Unsupported data type {}, must be torch.float32 or torch.float64.".format(update_val.dtype))
    return update_val_coalesced

def batch_det(A):
    """
    Batch determinant of square matrix A of shape (*, N, N)
    Return:
    Tensor of shape (*)
    """
    LU, pivots = A.btrifact()
    det_LU = torch.einsum('...ii->...i', LU).prod(-1)
    pivots -= 1
    d = pivots.shape[-1]
    perm = pivots - torch.arange(d, dtype=pivots.dtype, device=pivots.device).expand(pivots.shape)
    det_P = (-1) ** ((perm != 0).sum(-1))
    det = det_LU * det_P.type(det_LU.dtype)

    return det

def batch_cofactor(A):
    """
    Batch cofactor matrix of square matrix A of shape (*, N, N)
    Return:
    Batched cofactor matrix (tensor) of shape (*, N, N) 
    """
    A_inv = torch.inverse(A)
    A_det = batch_det(A).unsqueeze(-1).unsqueeze(-1)

    return torch.transpose(A_inv, -1, -2) * A_det

def batch_adjugate(A):
    """
    Batch adjugate matrix of square matrix A of shape (*, N, N)
    Return:
    Batched adjugate matrix (tensor) of shape (*, N, N) 
    """
    A_inv = torch.inverse(A)
    A_det = batch_det(A).unsqueeze(-1).unsqueeze(-1)

    return A_inv * A_det

def img(x, deg=1): # imaginary of tensor (assume last dim: real/imag)
    """
    multiply tensor x by i ** deg
    """
    deg %= 4
    if deg == 0:
        res = x
    elif deg == 1:
        res = x[..., [1, 0]]
        res[..., 0] = -res[..., 0]
    elif deg == 2:
        res = -x
    elif deg == 3:
        res = x[..., [1, 0]]
        res[..., 1] = -res[..., 1]
    return res

def get_polygon_E_D(V):
    """
    get E and D matrices from polygon assuming single polygon and continuous connection
    :param V: [#V, 2] 
    """
    E0 = torch.LongTensor(permute_seq(0, V.shape[0]))
    E1 = torch.LongTensor(permute_seq(1, V.shape[0]))
    E = torch.stack((E0, E1), dim=-1)
    D = torch.ones(E.shape[0], 1, device=V.device, dtype=V.dtype)
    return E, D

def normalize_V(V, margin=0.2):
    """
    normalize V into (0,1)
    :param V: [#V, 2]
    """
    V = V.clone()
    # normalize V
    V_bb = torch.max(V, dim=0)[0] - torch.min(V, dim=0)[0]
    V_c = (torch.max(V, dim=0)[0] + torch.min(V, dim=0)[0]) / 2
    V -= V_c
    V /= (1/(1-margin))*V_bb.max()
    V += 0.5
    return V

<<<<<<< HEAD
def spec_gaussian_filter(res, sig):
    omega = fftfreqs(res, dtype=torch.float64) # [dim0, dim1, dim2, d]
    dis = torch.sqrt(torch.sum(omega ** 2, dim=-1))
    filter_ = torch.exp(-0.5*((sig*2*dis/res[0])**2)).unsqueeze(-1).unsqueeze(-1)
    filter_.requires_grad = False
    return filter_
=======
def readOBJ(filename, check=True):
    assert(os.path.exists(filename) and filename[-4:] == '.obj')
    f = open(filename, 'r')
    lines = f.readlines()
    V = []
    F = []
    for l in lines:
        llist = l.rstrip('\n').split(' ')
        if llist[0] in ['v', 'V']:
            V.append([float(llist[1]), float(llist[2]), float(llist[3])])
        elif llist[0] in ['f', 'F']:
            if check:
                if llist[1] != llist[2] and llist[1] != llist[3]:
                    F.append([int(llist[1]), int(llist[2]), int(llist[3])])
            else:
                F.append([int(llist[1]), int(llist[2]), int(llist[3])])
    V = np.array(V)
    F = np.array(F)-1
    return V, F
>>>>>>> ccf7d0ba
<|MERGE_RESOLUTION|>--- conflicted
+++ resolved
@@ -209,14 +209,13 @@
     V += 0.5
     return V
 
-<<<<<<< HEAD
 def spec_gaussian_filter(res, sig):
     omega = fftfreqs(res, dtype=torch.float64) # [dim0, dim1, dim2, d]
     dis = torch.sqrt(torch.sum(omega ** 2, dim=-1))
     filter_ = torch.exp(-0.5*((sig*2*dis/res[0])**2)).unsqueeze(-1).unsqueeze(-1)
     filter_.requires_grad = False
     return filter_
-=======
+
 def readOBJ(filename, check=True):
     assert(os.path.exists(filename) and filename[-4:] == '.obj')
     f = open(filename, 'r')
@@ -235,5 +234,4 @@
                 F.append([int(llist[1]), int(llist[2]), int(llist[3])])
     V = np.array(V)
     F = np.array(F)-1
-    return V, F
->>>>>>> ccf7d0ba
+    return V, F