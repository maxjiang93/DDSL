## DDSL: Deep Differential Simplex Layer for Neural Networks
<<<<<<< HEAD
By: [Chiyu "Max" Jiang](www.maxjiang.ml), [Dana Lansigan](http://dlansigan.github.io/), [Philip Marcus](https://www.me.berkeley.edu/people/faculty/philip-s-marcus), [Matthias Niessner](http://niessnerlab.org/)

\[[Project Website]()\] \[[Paper](https://arxiv.org/abs/1901.11082)\]

=======
>>>>>>> b4931bd0
<img src="./doc/teaser.png" alt="DDSL_teaser" width=400>

### Introduction
In this project, we present a novel neural network layer that performs differentiable rasterization of arbitrary simplex-mesh-based geometrical signals (e.g., point clouds, line mesh, triangular mesh, tetrahedron mesh, polygon and polyhedron) of arbitrary dimensions. We further provide examples of incorporating the DDSL into neural networks for tasks such as polygonal image segmentation and neural shape optimization (for MNIST digits and airfoils).

Our deep learning code base is written using [PyTorch 1.0](https://pytorch.org/) in Python 3, in conjunction with standard Python packages such as [Numpy](http://www.numpy.org/). PyTorch version > 1.0 is required.

### Using the DDSL layer for your applications
We provide an efficient natively PyTorch-based implementation of the DDSL. Detailed documentation for APIs can be found in [ddsl/ddsl.py](ddsl/ddsl.py). For examples on using the DDSL implementation for rasterizing a given input mesh, refer to the jupyter notebooks in the folder [examples](./examples).

### Experiments
To replicate the experiments in our paper, please refer to codes in the [experiments](./experiments) folder. Detailed instructions for each experiment can be found in 
<<<<<<< HEAD

### Citation
If you find our code useful for your work, please consider citing our paper:
```
@misc{jiang2019ddsl,
    title={DDSL: Deep Differentiable Simplex Layer for Learning Geometric Signals},
    author={Chiyu "Max" Jiang and Dana Lynn Ona Lansigan and Philip Marcus and Matthias Nießner},
    year={2019},
    eprint={1901.11082},
    archivePrefix={arXiv},
    primaryClass={cs.CV}
}
```

### Contact
Please contact [Max Jiang](mailto:maxjiang93@gmail.com) if you have further questions!
=======
>>>>>>> b4931bd0
<|MERGE_RESOLUTION|>--- conflicted
+++ resolved
@@ -1,11 +1,5 @@
 ## DDSL: Deep Differential Simplex Layer for Neural Networks
-<<<<<<< HEAD
-By: [Chiyu "Max" Jiang](www.maxjiang.ml), [Dana Lansigan](http://dlansigan.github.io/), [Philip Marcus](https://www.me.berkeley.edu/people/faculty/philip-s-marcus), [Matthias Niessner](http://niessnerlab.org/)
 
-\[[Project Website]()\] \[[Paper](https://arxiv.org/abs/1901.11082)\]
-
-=======
->>>>>>> b4931bd0
 <img src="./doc/teaser.png" alt="DDSL_teaser" width=400>
 
 ### Introduction
@@ -17,23 +11,4 @@
 We provide an efficient natively PyTorch-based implementation of the DDSL. Detailed documentation for APIs can be found in [ddsl/ddsl.py](ddsl/ddsl.py). For examples on using the DDSL implementation for rasterizing a given input mesh, refer to the jupyter notebooks in the folder [examples](./examples).
 
 ### Experiments
-To replicate the experiments in our paper, please refer to codes in the [experiments](./experiments) folder. Detailed instructions for each experiment can be found in 
-<<<<<<< HEAD
-
-### Citation
-If you find our code useful for your work, please consider citing our paper:
-```
-@misc{jiang2019ddsl,
-    title={DDSL: Deep Differentiable Simplex Layer for Learning Geometric Signals},
-    author={Chiyu "Max" Jiang and Dana Lynn Ona Lansigan and Philip Marcus and Matthias Nießner},
-    year={2019},
-    eprint={1901.11082},
-    archivePrefix={arXiv},
-    primaryClass={cs.CV}
-}
-```
-
-### Contact
-Please contact [Max Jiang](mailto:maxjiang93@gmail.com) if you have further questions!
-=======
->>>>>>> b4931bd0
+To replicate the experiments in our paper, please refer to codes in the [experiments](./experiments) folder. Detailed instructions for each experiment can be found in 