--- conflicted
+++ resolved
@@ -1,36 +1,13 @@
 ## DDSL: Deep Differential Simplex Layer for Neural Networks
-<<<<<<< HEAD
-=======
-By: [Chiyu "Max" Jiang](www.maxjiang.ml), [Dana Lansigan](http://dlansigan.github.io/), [Philip Marcus](https://www.me.berkeley.edu/people/faculty/philip-s-marcus), [Matthias Niessner](http://niessnerlab.org/)
-
-\[[Project Website]()\] \[[Paper]()\]
->>>>>>> afe90468
-
 <img src="./doc/teaser.png" alt="DDSL_teaser" width=400>
 
 ### Introduction
-<<<<<<< HEAD
-=======
-This repository is based on paper: [DDSL: Deep Differential Simplex Layer for Neural Networks](). The [project webpage]() presents an overview of the project. 
-
->>>>>>> afe90468
 In this project, we present a novel neural network layer that performs differentiable rasterization of arbitrary simplex-mesh-based geometrical signals (e.g., point clouds, line mesh, triangular mesh, tetrahedron mesh, polygon and polyhedron) of arbitrary dimensions. We further provide examples of incorporating the DDSL into neural networks for tasks such as polygonal image segmentation and neural shape optimization (for MNIST digits and airfoils).
 
-Our deep learning code base is written using [PyTorch 1.0](https://pytorch.org/) in Python 3, in conjunction with standard ML packages such as [Numpy](http://www.numpy.org/). PyTorch version > 1.0 is required.
+Our deep learning code base is written using [PyTorch 1.0](https://pytorch.org/) in Python 3, in conjunction with standard Python packages such as [Numpy](http://www.numpy.org/). PyTorch version > 1.0 is required.
 
 ### Using the DDSL layer for your applications
 We provide an efficient natively PyTorch-based implementation of the DDSL. Detailed documentation for APIs can be found in [ddsl/ddsl.py](ddsl/ddsl.py). For examples on using the DDSL implementation for rasterizing a given input mesh, refer to the jupyter notebooks in the folder [examples](./examples).
 
 ### Experiments
-<<<<<<< HEAD
 To replicate the experiments in our paper, please refer to codes in the [experiments](./experiments) folder. Detailed instructions for each experiment can be found in 
-=======
-To replicate the experiments in our paper, please refer to codes in the [experiments](./experiments) folder. Detailed instructions for each experiment can be found in 
-
-### Citation
-If you find our code useful for your work, please consider citing our paper:
-TODO: ADD ArXiV bib entry.
-
-### Contact
-Please contact [Max Jiang](mailto:maxjiang93@gmail.com) if you have further questions!
->>>>>>> afe90468
